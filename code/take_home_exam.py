
import numpy as np
import matplotlib.pyplot as plt
import matplotlib.cm as cm
import helmholtz_solvers
import scipy.linalg as sp_la
from helmholtz_problem import create_discretized_helmholtz_matrix, analytical_solution, f_rhs


def plot_solutions(x, u_exact, *label_and_solutions):
    plt.figure(figsize=(12, 8))
    for label, u_sol in label_and_solutions:
        plt.plot(x, u_sol, label=label)
    plt.plot(x, u_exact, label='Analytical', linestyle='dashed')
    # Finalize the plot
    plt.title('Helmholtz Equation: Numerical vs Analytical Solutions')
    plt.xlabel('x')
    plt.ylabel('u(x)')
    plt.legend()
    plt.grid(True)
    plt.show()


def calculate_rmse(approximate, exact):
    """Calculate the root mean square error (RMSE) between approximate and exact solutions."""
    return np.sqrt(np.mean((approximate - exact)**2))


def create_coarsening_matrix(size):
    """
    Create a coarsening matrix for a given finer grid size size.

    Parameters:
    - size: Size of the finer grid.

    Returns:
    - A numpy matrix representing the coarsening matrix.
    """
    if size % 2 != 0:
        raise ValueError("The size of the finer grid 'size' should be even.")
    size_fine = size-1
    size_coarse = size_fine // 2

    coarsening_matrix = np.zeros((size_coarse, size_fine))

    # Fill the diagonal with ones
    coarsening_matrix[np.arange(size_coarse),
                      np.arange(0, size_fine - 2, 2)] = 1

    # Fill the upper diagonal with twos
    coarsening_matrix[np.arange(size_coarse),
                      np.arange(1, size_fine - 1, 2)] = 2

    # Fill the second upper diagonal with ones
    coarsening_matrix[np.arange(size_coarse),
                      np.arange(2, size_fine, 2)] = 1

    return coarsening_matrix/4


def create_prolongation_matrix(size):
    """
    Uses `create_coarsening_matrix` and returns the transpose of the matrix
    multiplied by 2
    """
    return 2 * np.transpose(create_coarsening_matrix(size))


def is_symmetric(A):
    return np.allclose(A, np.transpose(A), rtol=1e-5, atol=1e-5)


def compute_rate_of_convergence(residuals):
    n = len(residuals)
    vals = np.zeros(n-2)
    for i in range(2, n):
        val = np.linalg.norm(residuals[i] - residuals[i-1], ord=2) / \
            np.linalg.norm(residuals[i-1] - residuals[i-2], ord=2)
        vals[i-2] = val
    rate_of_convergence = np.average(vals[n-n//2:])
    return rate_of_convergence


def compute_condition_number(A):
    if is_symmetric(A):
        eig_vals = np.linalg.eigvals(A)
        condition_number_A = np.max(np.abs(eig_vals))/np.min(np.abs(eig_vals))
    else:
        raise TypeError(
            "Input A is not symmetric and thus inv(M_ssor)*A is not symmetric")
    return condition_number_A


def compute_effective_condition_number(A):
    if is_symmetric(A):
        eig_vals = np.linalg.eigvals(A)
        eig_vals = np.array(
            [eig_val for eig_val in eig_vals if np.abs(eig_val) > 1e-12])
        condition_number_A = np.max(np.abs(eig_vals))/np.min(np.abs(eig_vals))
    else:
        raise TypeError(
            "Input A is not symmetric and thus inv(M_ssor)*A is not symmetric")
    return condition_number_A


def create_gauss_seidel_error_propagation_matrix(A_h, backwards=False):
    M_gs_inv = helmholtz_solvers.compute_gauss_seidel_M_inverse(
        A_h, backwards=backwards)
    B_gs = np.eye(A_h.shape[0]) - np.matmul(M_gs_inv, A_h)
    return B_gs


def compute_eigenvals_gauss_seidel_error_propagation_matrix(A_h):
    B_gs = create_gauss_seidel_error_propagation_matrix(A_h)
    eigvals_B_gs = np.linalg.eigvals(B_gs)
    spectral_radius = np.max(np.abs(eigvals_B_gs))

    return eigvals_B_gs, spectral_radius


def create_coarse_grid_correction_operator(A_h):
    I_toFine = create_prolongation_matrix(A_h.shape[0]+1)
    I_toCoarse = create_coarsening_matrix(A_h.shape[0]+1)
    A_H = I_toCoarse @ A_h @ I_toFine
    A_H_inv = np.linalg.inv(A_H)

    M_cgc_inv = I_toFine @ A_H_inv @ I_toCoarse
    return M_cgc_inv


def create_coarse_grid_correction_error_propagation_matrix(A_h):
    M_cgc_inv = create_coarse_grid_correction_operator(A_h)
    B_cgc = np.eye(A_h.shape[0]) - M_cgc_inv @ A_h

    return B_cgc


def compute_series_of_ritz_values(sys_mat, residuals):
    """Restructure the Ritz values provided by a Prec. CG method
    into a list of Ritz values that should converge to the eigen
    values of the system matrix if the solver converged.

    Args:
        sys_mat (np.ndarray): NxN system matrix
        residuals (list of np.ndarray): List of residual vectors

    Returns:
        list of lists: i-th entry contains i elements of a sequence of the
        same ritz value
    """
    n_row = len(residuals[0])
    n_col = len(residuals)
    r_ks = np.zeros((n_row, n_col))
    T_k_matrices = []
    ritz_values = []

    for i, residual in enumerate(residuals):
        r_k = np.array(residual)
        r_ks[:, i] = r_k/np.linalg.norm(r_k, ord=2)
        R_k = r_ks[:, 0:i+1]
        T_k_matrices.append(R_k.T @ sys_mat @ R_k)  # R_k^T @ M^{-1} @ A @ R_k

    assert T_k_matrices[0].shape == (1, 1)  # "should be k x N x N x k == 1

    for T_k_matrix in T_k_matrices:
        ritz_values.append(np.linalg.eigvals(T_k_matrix))

    series_of_ritz_values = []
    for ritz_values_ith_iter in ritz_values:
        series_of_ritz_values.append([])
        for j, ritz_value in enumerate(ritz_values_ith_iter):
            series_of_ritz_values[j].append(ritz_value)
    return series_of_ritz_values


def experiments_exercise_1():
    grid_sizes = [10, 100, 1000, 10000]  # Example grid sizes
    plt.figure(figsize=(15, 8))
    c = 1

    solutions = []
    labels = []
    for grid_size in grid_sizes:
        h = 1/grid_size
        x = np.linspace(0, 1, grid_size+1)
        x = x[1:-1]
        A_h = create_discretized_helmholtz_matrix(size=grid_size, c=c)/h**2
        rhs = f_rhs(c, x, h)

        # Solve the Helmholtz equation
        u = np.linalg.solve(A_h, rhs)
        # Compute the analytical solution
        u_exact = analytical_solution(x)

        # rmse = calculate_rmse(u, u_exact)
        solutions.append(np.abs(u - u_exact))
        # Plot the numerical and analytical solutions
        labels.append(f'h = {h}')

    plt.violinplot(solutions, showmeans=False,
                   showmedians=True)
    ax = plt.gca()
    ax.set_xticks([y + 1 for y in range(len(solutions))],
                  labels=labels)
    # Only plot the last exact solution
    # plt.title('Helmholtz Equation: Point-wise error between analytical and numerical solution')
    plt.xlabel('$x$')
    plt.ylabel('$|u(x) - u^h(x)|$')
    plt.legend()
    plt.semilogy()
    # plt.grid(True)
    # plt.show()
    plt.savefig("figures/plot_ex_1_pointwise_error_01.pdf")
    plt.savefig("figures/plot_ex_1_pointwise_error_01.svg")


def experiments_exercise_2_3():
    figsize = (15, 8)
    c_values = [0.01, 0.1, 1, 10, 100, 1000]
    grid_sizes = [10, 100, 1000]
    colors = cm.viridis(np.linspace(0, 1, len(c_values)*len(grid_sizes)))
    spectral_rads = []
    plt.figure(figsize=figsize)
    for i, c_ in enumerate(c_values):
        for j, size in enumerate(grid_sizes):
            h = 1/size
            A = create_discretized_helmholtz_matrix(size, c_)/h**2
            eigvals, spectral_rad = compute_eigenvals_gauss_seidel_error_propagation_matrix(
                A)
            spectral_rads.append((c_, size, spectral_rad))
            # Plot the numerical and analytical solutions
            plt.scatter(np.real(eigvals), np.imag(eigvals),
                        label=f'h = {1/size:.1E}, c = {c_:.1E})',
                        color=colors[i*len(grid_sizes)+j],
                        s=1)

    plt.xlabel('Real part')
    plt.ylabel('Imag part')
    plt.legend()
    plt.legend(prop={'size': 6})
    # plt.grid(True)
    # plt.show()
    plt.savefig("figures/plot_ex_2_3_eigenvalues_01.pdf")
    plt.savefig("figures/plot_ex_2_3_eigenvalues_01.svg")

    plt.figure(figsize=figsize)
    c_values = [1]
    # c_values = [0.01, 0.1, 10]
    grid_sizes = [10000, 1000, 100, 10]
    colors = cm.viridis(np.linspace(0, 1, len(c_values)*len(grid_sizes)))
    for i, c_ in enumerate(c_values):
        for j, size in enumerate(grid_sizes):
            h = 1/size
            A = create_discretized_helmholtz_matrix(size, c_)/h**2
            eigvals, spectral_rad = compute_eigenvals_gauss_seidel_error_propagation_matrix(
                A)
            # Plot the numerical and analytical solutions
            plt.scatter(np.real(eigvals), np.imag(eigvals),
                        label=f'h = {1/size:.1E}, c = {c_:.1E})',
                        color=colors[i*len(grid_sizes)+j],
                        s=10)

    plt.xlabel('Real part')
    plt.ylabel('Imag part')
    plt.legend()
    # plt.grid(True)
    # plt.show()
    plt.savefig("figures/plot_ex_2_3_eigenvalues_02.pdf")
    plt.savefig("figures/plot_ex_2_3_eigenvalues_02.svg")

    plt.figure(figsize=figsize)
    c_values = [0.1, 1, 10, 100, 1000]
    # c_values = [0.01, 0.1, 10]
    grid_sizes = [1000]
    colors = cm.viridis(np.linspace(0, 1, len(c_values)*len(grid_sizes)))
    for i, c_ in enumerate(c_values):
        for j, size in enumerate(grid_sizes):
            h = 1/size
            A = create_discretized_helmholtz_matrix(size, c_)/h**2
            eigvals, spectral_rad = compute_eigenvals_gauss_seidel_error_propagation_matrix(
                A)
            # Plot the numerical and analytical solutions
            plt.scatter(np.real(eigvals), np.imag(eigvals),
                        label=f'h = {1/size:.1E}, c = {c_:.1E})',
                        color=colors[i*len(grid_sizes)+j],
                        s=10)

    plt.xlabel('Real part')
    plt.ylabel('Imag part')
    plt.legend()
    # plt.grid(True)
    # plt.show()
    plt.savefig("figures/plot_ex_2_3_eigenvalues_03.pdf")
    plt.savefig("figures/plot_ex_2_3_eigenvalues_03.svg")

    with open("results_ex_2_3.txt", 'w') as f:
        for (c_, size, spectral_rad) in spectral_rads:
            line = f"(c,h)=({c_:1E}, {1/size:1E}): rho(B_GS)={spectral_rad})\n"
            f.write(line)


def experiments_exercise_4():
    c_values = [0.01, 0.1, 1, 10]
    grid_sizes = [10, 100, 1000]

    with open("results_ex_4.txt", 'w') as f:
        for c_ in c_values:
            for grid_size in grid_sizes:
                rel_errors = []
                h = 1/grid_size
                x = np.linspace(0, 1, grid_size+1)
                x = x[1:-1]
                h = 1/grid_size
                A_h = create_discretized_helmholtz_matrix(grid_size, c_)/h**2
                _, spectral_radius = compute_eigenvals_gauss_seidel_error_propagation_matrix(
                    A_h)
                rhs = f_rhs(c_, x, h)
                u_sol, rel_errors, convergence_flag = helmholtz_solvers.gauss_seidel_solver(
                    A_h, rhs, tol=1e-6, max_iterations=10000)
                if convergence_flag:
                    lines = [f"(c, h) = ({c_}, {h})\n",
                             f"rate of convergence: {rel_errors[len(rel_errors)-5]:.3E}\n",
                             f"spectral rad.: {spectral_radius:.3E}\n",
                             f"min rate: {min(rel_errors):.3E}\n",
                             f"avg. rate: {np.average(np.array(rel_errors)[2:-2]):.3E}\n"]
                    f.writelines(lines)
                    f.write('\n')
                else:
                    f.write(f"Convergence failed for (c, h) = ({c_}, h={h})\n")


def experiments_exercise_5():
    # compute and tabulate condition number of symmetric gauss-seidel
    # preconditioned matrix inv(M_SGS)*A
    c_values = [0.01, 0.1, 1, 10]
    grid_sizes = [10, 100, 1000]

    with open("results_ex_5.txt", 'w') as f:
        for c in c_values:
            for grid_size in grid_sizes:
                h = 1/grid_size
                A = create_discretized_helmholtz_matrix(
                    size=grid_size, c=c)/h**2
                condition_number_A, = compute_condition_number(
                    A)
                M_ssor_inv = helmholtz_solvers.compute_symmetric_ssor_preconditioner(
                    A, 1.0)
                prec_operator = M_ssor_inv @ A
                condition_number_prec_operator = np.linalg.cond(
                    prec_operator)
                line = f"(c, h) = ({c}, {h}) K_2(A): {condition_number_A}, K_2(M_SGS_i A): {condition_number_prec_operator}\n"
                f.write(line)


def experiments_exercise_6():
    c_values = [0.01, 0.1, 1, 10, 100, 1000]
    # c_values = [0.1]
    grid_sizes = [1000]

    fig = plt.figure(figsize=(16, 8))

    for c in c_values:
        for grid_size in grid_sizes:
            residuals_uncond = []
            residuals = []
            ritz_values = []
            h = 1/grid_size
            x = np.linspace(0, 1, grid_size+1)
            x = x[1:-1]
            A_h = create_discretized_helmholtz_matrix(
                size=grid_size, c=c) / h**2
            rhs = f_rhs(c, x, h)

            M_sgs_inv = helmholtz_solvers.compute_symmetric_ssor_preconditioner(
                A_h, omega=1.0)

            # _, _ = helmholtz_solvers.preconditioned_conjugate_gradient_with_ritz(
            #     A, rhs, residuals=residuals_uncond)
            u_sol, convergence_flag = helmholtz_solvers.preconditioned_conjugate_gradient(
                A_h, rhs=rhs, M_inv=M_sgs_inv, tol=1e-10, residuals=residuals)

            # Check solution
            u_exact = analytical_solution(x)
            assert np.isclose(calculate_rmse(
                u_sol, u_exact), 0, atol=1e-7)

            cond_A = compute_condition_number(A_h)
            cond_prec = np.linalg.cond(M_sgs_inv @ A_h)

            # plt.plot(
            #     [np.linalg.norm(residual, ord=2)
            #      for residual in residuals_uncond],
            #     label=f"CG: $(c,h)=({c}, {h}), \kappa_2={cond_prec:.2E}$")
            plt.plot(
                [np.linalg.norm(residual, ord=2) for residual in residuals],
                label=f"PCG: $(c,h)=({c}, {h}), \kappa_2={cond_prec:.2E}$")

    plt.xlabel('# iterations')
    plt.ylabel('2-norm of residual')
    plt.legend()
    plt.semilogy()
    plt.grid(True)
    plt.show()
    fig.savefig("figures/plot_ex_6_convergence.pdf")
    fig.savefig("figures/plot_ex_6_convergence.svg")


def experiments_exercise_7():
    c = 10
    grid_size = 500

    residuals = []
    h = 1/grid_size
    x = np.linspace(0, 1, grid_size+1)
    x = x[1:-1]
    A_h = create_discretized_helmholtz_matrix(size=grid_size, c=c)/h**2
    rhs = f_rhs(c, x, h)

    M1_sgs_inv, M2_sgs_inv = helmholtz_solvers.compute_symmetric_ssor_preconditioner_split(
        A_h, omega=1.0)

    #prec_operator = A_h
    # -> uncomment when using unpreconditioned CG
    prec_operator = M1_sgs_inv @ A_h @ M2_sgs_inv 
    # -> uncomment when using preconditioned CG

 
    # preconditioning residuals - not used, doesn't work for ritz values
    #u_sol, convergence_flag = helmholtz_solvers.preconditioned_conjugate_gradient(
    #    A_h, rhs=rhs, tol=1e-10, M_inv=None, residuals=residuals)
    
    # not preconditioned CG 
    #u_sol, convergence_flag = helmholtz_solvers.preconditioned_conjugate_gradient_type2(
    #    A_h, rhs=rhs, tol=1e-10, M_inv=None, residuals=residuals)
    
    # preconditioned CG using split preconditioning
    u_sol, convergence_flag = helmholtz_solvers.preconditioned_conjugate_gradient_type3(
        A_h, rhs=rhs, tol=1e-10, M_inv=[M1_sgs_inv, M2_sgs_inv], residuals=residuals)
    
    assert convergence_flag  # "Problem did not converge"

    series_of_ritz_values = compute_series_of_ritz_values(
<<<<<<< HEAD
        A_h, residuals)
    prec_operator_eigenvalues = np.linalg.eigvals(A_h)
=======
        prec_operator, residuals)
    prec_operator_eigenvalues = np.linalg.eigvals(prec_operator)
    print("Compute Ritz values done")
>>>>>>> 9221f52a

    # Check solution
    u_exact = analytical_solution(x)
    # assert np.isclose(calculate_rmse(
    #     u_sol, u_exact), 0, atol=1e-7)

    fig = plt.figure(figsize=(16, 8))
    plt.scatter(len(
        series_of_ritz_values[0])*np.ones(len(prec_operator_eigenvalues)),
        np.abs(prec_operator_eigenvalues),
        label="$\mathrm{eig}(M_{\mathrm{SGS}}^{-1} A)$",
        s=5)
    # plt.scatter([len(
    #     series_of_ritz_values[0])], prec_operator_eigenvalues[-1], label="last $\mathrm{eig}(M_{\mathrm{SGS}}^{-1} A)$",
    #     s=5)

    for i, series_of_ritz_value in enumerate(series_of_ritz_values):
        plt.plot(np.abs(series_of_ritz_value))

    plt.xlabel('# iterations')
    plt.ylabel('real part')
    # plt.semilogy()
    plt.legend()
    plt.show()
    fig.savefig("../figures/plot_ex_7_ritz_values.pdf")
    fig.savefig("../figures/plot_ex_7_ritz_values.svg")


def experiments_exercise_8_9():
    c_values = [0.1, 1, 10, 100, 1000]
    grid_sizes = [100, 1000]
    colors = cm.viridis(np.linspace(0, 1, len(c_values)*len(grid_sizes)))

    figsize = (15, 8)
    fig, axs = plt.subplots(figsize=figsize, ncols=1, nrows=2)
    spectral_rads = []
    for i, c_ in enumerate(c_values):
        for j, grid_size in enumerate(grid_sizes):
            h = 1/grid_size
            x = np.linspace(0, 1, grid_size)
            x = x[1:-1]
            A_h = create_discretized_helmholtz_matrix(grid_size, c_) / h**2
            B_cgc = create_coarse_grid_correction_error_propagation_matrix(A_h)
            eigvals_B_cgc = np.linalg.eigvals(B_cgc)
            spectral_radius = np.max(np.abs(eigvals_B_cgc))
            spectral_rads.append((c_, grid_size, spectral_radius))
            # Plot the numerical and analytical solutions
            eigvals_B_cgc_0 = eigvals_B_cgc[np.real(eigvals_B_cgc) < 0.01]
            axs[0].scatter(np.real(eigvals_B_cgc_0), np.imag(eigvals_B_cgc_0),
                           label=f'h = {1/grid_size:.1E}, c = {c_:.1E})',
                           color=colors[i*len(grid_sizes)+j],
                           s=2)
            axs[0].legend()
            axs[0].set_ylabel('Imag part')
            axs[0].set_xlabel('Real part')

            eigvals_B_cgc_1 = eigvals_B_cgc[np.real(eigvals_B_cgc) > 0.01]
            axs[1].scatter(np.real(eigvals_B_cgc_1), np.imag(eigvals_B_cgc_1),
                           label=f'h = {1/grid_size:.1E}, c = {c_:.1E})',
                           color=colors[i*len(grid_sizes)+j],
                           s=2)
            axs[1].set_xlabel('Real part')

    fig.show()
    fig.savefig("figures/plot_ex_8_B_CGC_eigenvalues.pdf")
    fig.savefig("figures/plot_ex_8_B_CGC_eigenvalues.svg")

    with open("results_ex_8_9.txt", 'w') as f:
        for (c_, grid_size, spectral_rad) in spectral_rads:
            line = f"(c,h)=({c_:1E}, {1/grid_size:1E}): rho(B_GS)={spectral_rad})\n"
            f.write(line)


def experiments_exercise_10():
    c_values = [0.1, 1, 10, 100, 1000]

    grid_sizes = [100, 1000]

    with open("results_ex_10.txt", 'w') as f:
        for i, c_ in enumerate(c_values):
            for j, grid_size in enumerate(grid_sizes):
                residuals = []
                h = 1/grid_size
                x = np.linspace(0, 1, grid_size+1)
                x = x[1:-1]
                A_h = create_discretized_helmholtz_matrix(
                    grid_size, c_) / h**2
                rhs = f_rhs(c_, x, h)

                u_sol_cgc, convergence_flag_cgc = helmholtz_solvers.coarse_grid_correction(
                    A_h, rhs_h=rhs, max_iterations=100, tol=1e-10, internal_solver='direct', residuals=residuals)

                # Check solution
                u_exact = analytical_solution(x)
                try:
                    assert np.isclose(calculate_rmse(
                        u_sol_cgc, u_exact), 0, atol=1e-6)
                except:
                    print("Assertion failed")
                rate_of_convergence = compute_rate_of_convergence(residuals)
                B_cgc = create_coarse_grid_correction_error_propagation_matrix(
                    A_h)
                eigvals_B_cgc = np.linalg.eigvals(B_cgc)
                spectral_radius = np.max(np.abs(eigvals_B_cgc))

                if convergence_flag_cgc:
                    lines = [f"(c, h) = ({c_}, {h})\n",
                             f"rate of convergence: {rate_of_convergence:.3E}\n",
                             f"spectral rad.: {spectral_radius:.3E}\n"]
                    f.writelines(lines)
                    f.write('\n')


def experiments_exercise_11():
    c_values = [0.1, 1, 10, 100, 1000]

    grid_sizes = [10, 100, 1000]
    # colors = cm.viridis(np.linspace(0, 1, len(c_values)*len(grid_sizes)))

    fig = plt.figure()
    for i, c_ in enumerate(c_values):
        for j, grid_size in enumerate(grid_sizes):
            residuals = []
            residuals1 = []
            h = 1/grid_size
            x = np.linspace(0, 1, grid_size+1)
            x = x[1:-1]
            A_h = create_discretized_helmholtz_matrix(
                grid_size, c_) / h**2
            rhs = f_rhs(c_, x, h)

            M_cgc_inv = create_coarse_grid_correction_operator(A_h)
            projection = np.eye(A_h.shape[0]) - A_h @ M_cgc_inv

            P_A_h = projection @ A_h
            P_rhs_h = projection @ rhs
            M_sgs_inv = helmholtz_solvers.compute_symmetric_ssor_preconditioner(
                P_A_h, omega=1.0)
            # A u = f -> u -> P A x = P f -> P A x = Pf = PA u
            u_sol, convergence_flag_cg = helmholtz_solvers.preconditioned_conjugate_gradient(
                A=A_h, rhs=rhs, max_iterations=1000, tol=1e-12, residuals=residuals1)
            u_sol_cg, convergence_flag_cg = helmholtz_solvers.preconditioned_conjugate_gradient(
                A=P_A_h, rhs=P_rhs_h, max_iterations=1000, tol=1e-12, residuals=residuals)

            # Check solution
            u_exact = analytical_solution(x)

            cond_A = compute_effective_condition_number(P_A_h)
            cond_prec = np.linalg.cond(P_A_h)

            plt.plot(
                [np.linalg.norm(residual, ord=2) for residual in residuals],
                label=f"$(c,h)=({c_}, {h}), \kappa_{{eff,2}}={cond_A:.2E}$")
        plot_solutions(x, u_exact, *[("Projected CG", u_sol_cg)])

    plt.xlabel('# iterations')
    plt.ylabel('2-norm of residual')
    plt.legend()
    plt.semilogy()
    plt.grid(True)
    plt.show()
    fig.savefig("figures/plot_ex_11_convergence.pdf")
    fig.savefig("figures/plot_ex_11_convergence.svg")


def experiments_exercise_12():
    figsize = (15, 8)
    c_values = [0.01, 0.1, 1, 10, 100]
    grid_sizes = [100, 1000]
    colors = cm.viridis(np.linspace(0, 1, len(c_values)*len(grid_sizes)))
    spectral_rads = []
    fig, axs = plt.subplots(figsize=figsize, ncols=3, nrows=1)
    for i, c_ in enumerate(c_values):
        for j, grid_size in enumerate(grid_sizes):
            h = 1/grid_size
            x = np.linspace(0, 1, grid_size+1)
            x = x[1:-1]
            A_h = create_discretized_helmholtz_matrix(
                grid_size, c_) / h**2
            rhs = f_rhs(c_, x, h)

            B_gs = create_gauss_seidel_error_propagation_matrix(A_h)
            B_cgc = create_coarse_grid_correction_error_propagation_matrix(A_h)
            B_gs_backwards = create_gauss_seidel_error_propagation_matrix(
                A_h, backwards=True)
            B_tgm = B_gs_backwards @ B_cgc @ B_gs

            eigvals_B_tgm = np.linalg.eigvals(B_tgm)
            spectral_radius = np.max(np.abs(eigvals_B_tgm))
            spectral_rads.append((c_, grid_size, spectral_radius))

            # Plot the numerical and analytical solutions
            eigvals_B_tgm_0 = eigvals_B_tgm[np.real(eigvals_B_tgm) < 1e-12]
            axs[0].scatter(np.real(eigvals_B_tgm_0), np.imag(eigvals_B_tgm_0),
                           label=f'h = {1/grid_size:.1E}, c = {c_:.1E})',
                           color=colors[i*len(grid_sizes)+j],
                           s=3)
            axs[0].loglog()
            axs[0].set_ylabel('Imag part')
            axs[0].set_xlabel('Real part')

            eigvals_B_tgm_1 = eigvals_B_tgm[np.logical_and(np.real(eigvals_B_tgm) > 1e-12,
                                                           np.real(eigvals_B_tgm) < 0.1)]
            axs[1].scatter(np.real(eigvals_B_tgm_1), np.imag(eigvals_B_tgm_1),
                           label=f'h = {1/grid_size:.1E}, c = {c_:.1E})',
                           color=colors[i*len(grid_sizes)+j],
                           s=3)
            axs[1].legend()
            axs[1].set_xlabel('Real part')

            eigvals_B_tgm_2 = eigvals_B_tgm[np.real(eigvals_B_tgm) > 0.1]
            axs[2].scatter(np.real(eigvals_B_tgm_2), np.imag(eigvals_B_tgm_2),
                           label=f'h = {1/grid_size:.1E}, c = {c_:.1E})',
                           color=colors[i*len(grid_sizes)+j],
                           s=3)
            axs[2].set_xlabel('Real part')

    fig.show()
    fig.savefig("figures/plot_ex_12_eigenvalues.pdf")
    fig.savefig("figures/plot_ex_12_eigenvalues.svg")

    with open("results_ex_12.txt", 'w') as f:
        for (c_, size, spectral_rad) in spectral_rads:
            line = f"(c,h)=({c_:1E}, {1/size:1E}): rho(B_GS)={spectral_rad})\n"
            f.write(line)


if __name__ == "__main__":
    # Example usage:
    # A = create_discretized_helmholtz_matrix(5, 0.1)

    # A = np.diag(np.linspace(1, 5, 10))  # Symmetric positive definite matrix
    # b = np.ones(10)  # Right-hand side vector

    # solution, ritz_values = conjugate_gradient_with_ritz(A, b)

    # Print the solution and Ritz values

    # Example usage:
    # h = 8
    # coarsening_matrix = create_coarsening_matrix(h)
    # prolongation_matrix = create_prolongation_matrix(h)
    # Exercise 01
    # experiments_exercise_1()
    # Exercise 02, 03
    # experiments_exercise_2_3()
    # Exercise 04
    experiments_exercise_4()
    # Exercise 05
    # experiments_exercise_5()
    # Exercise 06
    # experiments_exercise_6()
    # Exercise 07
    # experiments_exercise_7()

    # Exercise 08, 09
    # experiments_exercise_8_9()
    # Exercise 10
    # experiments_exercise_10()
    # Exercise 11
    # experiments_exercise_11()
    # Exercise 12
    # experiments_exercise_12()<|MERGE_RESOLUTION|>--- conflicted
+++ resolved
@@ -419,35 +419,29 @@
     M1_sgs_inv, M2_sgs_inv = helmholtz_solvers.compute_symmetric_ssor_preconditioner_split(
         A_h, omega=1.0)
 
-    #prec_operator = A_h
+    # prec_operator = A_h
     # -> uncomment when using unpreconditioned CG
-    prec_operator = M1_sgs_inv @ A_h @ M2_sgs_inv 
+    prec_operator = M1_sgs_inv @ A_h @ M2_sgs_inv
     # -> uncomment when using preconditioned CG
 
- 
     # preconditioning residuals - not used, doesn't work for ritz values
-    #u_sol, convergence_flag = helmholtz_solvers.preconditioned_conjugate_gradient(
+    # u_sol, convergence_flag = helmholtz_solvers.preconditioned_conjugate_gradient(
     #    A_h, rhs=rhs, tol=1e-10, M_inv=None, residuals=residuals)
-    
-    # not preconditioned CG 
-    #u_sol, convergence_flag = helmholtz_solvers.preconditioned_conjugate_gradient_type2(
+
+    # not preconditioned CG
+    # u_sol, convergence_flag = helmholtz_solvers.preconditioned_conjugate_gradient_type2(
     #    A_h, rhs=rhs, tol=1e-10, M_inv=None, residuals=residuals)
-    
+
     # preconditioned CG using split preconditioning
     u_sol, convergence_flag = helmholtz_solvers.preconditioned_conjugate_gradient_type3(
         A_h, rhs=rhs, tol=1e-10, M_inv=[M1_sgs_inv, M2_sgs_inv], residuals=residuals)
-    
+
     assert convergence_flag  # "Problem did not converge"
 
     series_of_ritz_values = compute_series_of_ritz_values(
-<<<<<<< HEAD
-        A_h, residuals)
-    prec_operator_eigenvalues = np.linalg.eigvals(A_h)
-=======
         prec_operator, residuals)
     prec_operator_eigenvalues = np.linalg.eigvals(prec_operator)
     print("Compute Ritz values done")
->>>>>>> 9221f52a
 
     # Check solution
     u_exact = analytical_solution(x)
